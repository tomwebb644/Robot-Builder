# Robot Builder Studio

Robot Builder Studio is a desktop-focused kinematic visualization and control environment built with Electron, React, and Three.js. It provides an interactive scene editor for robot manipulators, live joint controls, and a TCP socket bridge for external motion inputs.

## Getting Started

### Prerequisites

- Node.js 18+
- npm 9+

### Install dependencies

```bash
npm install
```

### Development

Run the renderer dev server and launch the Electron shell:

```bash
npm run dev
```

The command runs Vite and automatically opens the Electron window once the dev server is ready.

### Build static assets

```bash
npm run build
```

This generates the Vite production bundle in the `dist/` directory. Packaging for distribution can be added later (e.g., with `electron-builder`).

## Features

<<<<<<< HEAD
- **3D Scene Workspace** – Real-time Three.js viewport with orbit controls, grid, and recursive link rendering. Selected joints render motion arcs/rails for instant visual feedback.
- **Transform Gizmos** – Drag any selected link with snap-enabled translation gizmos to fine tune mount offsets directly in the viewport.
- **Link Hierarchy & Inspector** – Select any link to tune geometry, offsets, joint configuration, and notes, or remove entire subtrees safely.
- **Connect Mode** – Toggle connect mode in the toolbar to re-parent links via the outline or the 3D viewport, with cycle protection and automatic snap offsets.
- **Motion Control Panel** – Slider per joint with min/max enforcement, unit display, external control toggles, and live TCP broadcasting of local changes.
- **Network Console** – Built-in testbench for parsing payloads, injecting local joint updates, broadcasting to TCP clients, and inspecting RX/TX logs.
- **Motion Simulation** – One-click simulated playback drives joints with smooth sinusoidal motion for presentation or sanity checks.
- **TCP Bridge** – Electron main process hosts a TCP server on port 5555 that streams joint updates to the renderer. Incoming JSON/CSV-style payloads (terminated by newlines) update joints that opt into external control.
- **Persistence** – Save the entire scene graph to disk or reload a JSON project using native OS dialogs.
=======
- **3D Scene Workspace** – Real-time Three.js viewport with orbit controls, a Z-up world frame, and recursive link rendering. Selected joints render motion arcs/rails for instant visual feedback.
- **Inspector-Driven Offsets** – Adjust geometry, base offsets, joint pivots, and limits numerically with scrollable/typed inputs—no accidental viewport dragging.
- **Link Hierarchy & Inspector** – Select any link to tune geometry, offsets, joint configuration, and notes, or remove entire subtrees safely.
- **Connect Mode** – Toggle connect mode in the toolbar to re-parent links via the outline or the 3D viewport, with cycle protection and automatic snap offsets.
- **Motion Control Panel** – Slider per joint with min/max enforcement, unit display, external control toggles, and live TCP broadcasting of local changes. Quick min/reset/max buttons provide instant snaps.
- **Pose Library** – Capture, rename, recall, or remove project-specific joint poses to validate repeatable setups instantly.
- **Network Console** – Built-in testbench for parsing payloads, injecting local joint updates, broadcasting to TCP clients, and inspecting RX/TX logs.
- **Motion Simulation** – One-click simulated playback drives joints with smooth sinusoidal motion for presentation or sanity checks.
- **TCP Bridge** – Electron main process hosts a TCP server on port 5555 that streams joint updates to the renderer. Incoming JSON/CSV-style payloads (terminated by newlines) update joints that opt into external control.
- **Persistence** – Save the entire scene graph (including poses) to disk or reload a JSON project using native OS dialogs.
>>>>>>> eb2dbee0
- **Status Bar** – Displays TCP state, current FPS, selection metadata, and whether the app is in connect or simulation mode.

## TCP Message Format

Send newline-terminated payloads to port `5555`.

- **JSON:**
  ```json
  { "joint-1": 45, "joint-2": 12.5 }
  ```
- **Delimited:**
  ```text
  joint-1=45,joint-2=12.5
  ```

If a joint has its "Enable TCP control" checkbox enabled, the incoming value is clamped to the configured limits and applied instantly. Remote updates also refresh the TCP status indicator.

## Network Console & Testbench

Open the **Network Console** panel (left sidebar) to craft test payloads:

- Paste JSON or comma/semicolon-delimited `joint=value` pairs.
- Use **Inject Locally** to apply the payload immediately (bypasses the TCP toggle requirement).
- Use **Broadcast TCP** to push the payload to all connected socket clients.
- Prefill the editor with the selected joint's name for quick experiments and monitor the rolling RX/TX log (capped at 200 entries).

## Scene Export Format

Scenes serialize to JSON with the following shape:

```json
{
  "rootId": "link-1",
  "nodes": {
    "link-1": {
      "id": "link-1",
      "name": "Base",
      "geometry": { "kind": "box", "width": 0.5, "height": 0.2, "depth": 0.5 },
      "color": "#64748b",
      "children": ["link-2"],
      "baseOffset": [0, 0, 0]
    }
<<<<<<< HEAD
  }
}
```

Each child link stores its parent reference, mount offset, joint definition (if applicable), and optional notes.
=======
  },
  "poses": [
    {
      "id": "pose-7",
      "name": "Pose 1",
      "values": { "joint-1": 0, "joint-2": 45 },
      "createdAt": 1731542400000
    }
  ]
}
```

Each child link stores its parent reference, mount offset, joint definition (if applicable), and optional notes. Mount offsets use `[x, y, z]` meters with the Z axis pointing up. Captured poses record joint values by name and are preserved when exporting/importing projects.
>>>>>>> eb2dbee0

## Roadmap Ideas

- Undo/redo stack for authoring.
- Physics preview and collision helpers.
- Alternative protocol adapters (ROS, WebSocket, gRPC).
- Keyframe animation timelines and IK solvers.

Contributions and feedback are welcome!<|MERGE_RESOLUTION|>--- conflicted
+++ resolved
@@ -35,17 +35,6 @@
 
 ## Features
 
-<<<<<<< HEAD
-- **3D Scene Workspace** – Real-time Three.js viewport with orbit controls, grid, and recursive link rendering. Selected joints render motion arcs/rails for instant visual feedback.
-- **Transform Gizmos** – Drag any selected link with snap-enabled translation gizmos to fine tune mount offsets directly in the viewport.
-- **Link Hierarchy & Inspector** – Select any link to tune geometry, offsets, joint configuration, and notes, or remove entire subtrees safely.
-- **Connect Mode** – Toggle connect mode in the toolbar to re-parent links via the outline or the 3D viewport, with cycle protection and automatic snap offsets.
-- **Motion Control Panel** – Slider per joint with min/max enforcement, unit display, external control toggles, and live TCP broadcasting of local changes.
-- **Network Console** – Built-in testbench for parsing payloads, injecting local joint updates, broadcasting to TCP clients, and inspecting RX/TX logs.
-- **Motion Simulation** – One-click simulated playback drives joints with smooth sinusoidal motion for presentation or sanity checks.
-- **TCP Bridge** – Electron main process hosts a TCP server on port 5555 that streams joint updates to the renderer. Incoming JSON/CSV-style payloads (terminated by newlines) update joints that opt into external control.
-- **Persistence** – Save the entire scene graph to disk or reload a JSON project using native OS dialogs.
-=======
 - **3D Scene Workspace** – Real-time Three.js viewport with orbit controls, a Z-up world frame, and recursive link rendering. Selected joints render motion arcs/rails for instant visual feedback.
 - **Inspector-Driven Offsets** – Adjust geometry, base offsets, joint pivots, and limits numerically with scrollable/typed inputs—no accidental viewport dragging.
 - **Link Hierarchy & Inspector** – Select any link to tune geometry, offsets, joint configuration, and notes, or remove entire subtrees safely.
@@ -56,7 +45,6 @@
 - **Motion Simulation** – One-click simulated playback drives joints with smooth sinusoidal motion for presentation or sanity checks.
 - **TCP Bridge** – Electron main process hosts a TCP server on port 5555 that streams joint updates to the renderer. Incoming JSON/CSV-style payloads (terminated by newlines) update joints that opt into external control.
 - **Persistence** – Save the entire scene graph (including poses) to disk or reload a JSON project using native OS dialogs.
->>>>>>> eb2dbee0
 - **Status Bar** – Displays TCP state, current FPS, selection metadata, and whether the app is in connect or simulation mode.
 
 ## TCP Message Format
@@ -99,13 +87,6 @@
       "children": ["link-2"],
       "baseOffset": [0, 0, 0]
     }
-<<<<<<< HEAD
-  }
-}
-```
-
-Each child link stores its parent reference, mount offset, joint definition (if applicable), and optional notes.
-=======
   },
   "poses": [
     {
@@ -119,7 +100,6 @@
 ```
 
 Each child link stores its parent reference, mount offset, joint definition (if applicable), and optional notes. Mount offsets use `[x, y, z]` meters with the Z axis pointing up. Captured poses record joint values by name and are preserved when exporting/importing projects.
->>>>>>> eb2dbee0
 
 ## Roadmap Ideas
 
